<<<<<<< HEAD
# MultiSim: A Python Toolbox for Simulating Datasets with Time-Resolved Multivariate Effects
=======
# MultiSim
>>>>>>> 9ddc808b

## Motivation and Overview

<<<<<<< HEAD
One critical challenge in designing analysis pipelines for MEG/EEG data is confirming that the pipeline is both sensitive (i.e., it detects real effects) and specific (i.e., it avoids false alarms). In most cases, it is not known a priori whether or when experimental effects are present in the data, and it is therefore not possible to assess the sensitivity and specificity of analysis pipelines based on the data one is trying to analyse.
=======
## Installation

```bash
pip install multisim-neuro
```

Or clone and install the development version:

```bash
git clone https://github.com/AlexLepauvre/multisim-neuro
cd multisim-neuro
pip install -e .[full]
```
>>>>>>> 9ddc808b

**MultiSim** is a Python package for simulating multivariate EEG/MEG datasets with user-defined experimental effects.  
It enables principled testing and validation of decoding pipelines, source reconstruction methods, and statistical analyses.

Specifically, the toolbox allows to:

- Specify a between-trial design (e.g., two conditions, Condition A and Condition B).
- Inject multivariate effects at particular time windows (e.g., Condition A is active from 100–200 ms, Condition B from 300–400 ms).
- Control signal-to-noise ratio, spatial covariance, temporal smoothing, and between-subject variability
- Generate multiple subjects for group-level statistical analysis
- Export to [MNE](https://mne.tools/) and [EEGLAB](https://sccn.ucsd.edu/eeglab/) formats
- Validate that the pipeline recovers the known effects accurately.

## Installation

You can install the package using pip:

```bash
pip install multisim-neuro
```

## Usage Example

```python
import numpy as np
<<<<<<< HEAD
import pandas as pd
=======
>>>>>>> 9ddc808b
from multisim import Simulator

# Define experimental design: 100 trials, 1 condition
X = pd.DataFrame(np.random.randn(100, 1), columns=["category"])
effects = [{"condition": "category", "windows": [0.1, 0.3], "effect_size": 0.5}]

# Simulate data
sim = Simulator(
    X,
    effects,
    noise_std=0.1,
    n_channels=64,
    n_subjects=20,
    tmin=-0.2,
    tmax=0.8,
    sfreq=250,
)
print(sim) # Overview of the simulation parameters
first_subject_data = sim.data[0]  # Access data for the first subject
```

<<<<<<< HEAD
## Documentation

Documentation and tutorials are available at: <https://github.com/AlexLepauvre/multisim-neuro>
=======
## API
After installation, see full class and method documentation at: https://alexlepauvre.github.io/multisim-neuro/index.html

You can find extensive tutorials at:
https://alexlepauvre.github.io/multisim-neuro/tutorial/index.html
>>>>>>> 9ddc808b

## License

MultiSim is licensed under the MIT License.

## Citation

<<<<<<< HEAD
If you use this toolbox in your research, please cite the accompanying paper (in prep).
=======
- Effect size: Simulate multivariate effect at particular effect size to test the ability of your pipelines to retrieve it given the number of subjects and trials for each subject

## How to cite us:
If you use the scripts found in this repository, you can use the DOI provided by Zenodo to cite us. And here is a bibtex:

```
@article{LepauvreEtAl2024,
  title = {MultiSim},
  author = {Lepauvre, Alex and Chu, Qian and Zeidman, Peter and Melloni, Lucia},
  year = {2025},
  doi = {https://doi.org/10.5281/zenodo.17231750},
}
```
>>>>>>> 9ddc808b
<|MERGE_RESOLUTION|>--- conflicted
+++ resolved
@@ -1,28 +1,8 @@
-<<<<<<< HEAD
 # MultiSim: A Python Toolbox for Simulating Datasets with Time-Resolved Multivariate Effects
-=======
-# MultiSim
->>>>>>> 9ddc808b
 
 ## Motivation and Overview
 
-<<<<<<< HEAD
 One critical challenge in designing analysis pipelines for MEG/EEG data is confirming that the pipeline is both sensitive (i.e., it detects real effects) and specific (i.e., it avoids false alarms). In most cases, it is not known a priori whether or when experimental effects are present in the data, and it is therefore not possible to assess the sensitivity and specificity of analysis pipelines based on the data one is trying to analyse.
-=======
-## Installation
-
-```bash
-pip install multisim-neuro
-```
-
-Or clone and install the development version:
-
-```bash
-git clone https://github.com/AlexLepauvre/multisim-neuro
-cd multisim-neuro
-pip install -e .[full]
-```
->>>>>>> 9ddc808b
 
 **MultiSim** is a Python package for simulating multivariate EEG/MEG datasets with user-defined experimental effects.  
 It enables principled testing and validation of decoding pipelines, source reconstruction methods, and statistical analyses.
@@ -38,20 +18,23 @@
 
 ## Installation
 
-You can install the package using pip:
+```bash
+pip install multisim-neuro
+```
+
+Or clone and install the development version:
 
 ```bash
-pip install multisim-neuro
+git clone https://github.com/AlexLepauvre/multisim-neuro
+cd multisim-neuro
+pip install -e .[full]
 ```
 
 ## Usage Example
 
 ```python
 import numpy as np
-<<<<<<< HEAD
 import pandas as pd
-=======
->>>>>>> 9ddc808b
 from multisim import Simulator
 
 # Define experimental design: 100 trials, 1 condition
@@ -73,17 +56,11 @@
 first_subject_data = sim.data[0]  # Access data for the first subject
 ```
 
-<<<<<<< HEAD
 ## Documentation
 
-Documentation and tutorials are available at: <https://github.com/AlexLepauvre/multisim-neuro>
-=======
-## API
-After installation, see full class and method documentation at: https://alexlepauvre.github.io/multisim-neuro/index.html
+Full class and method documentation are available at: <https://alexlepauvre.github.io/multisim-neuro/index.html>.
 
-You can find extensive tutorials at:
-https://alexlepauvre.github.io/multisim-neuro/tutorial/index.html
->>>>>>> 9ddc808b
+Tutorials are available at: <https://alexlepauvre.github.io/multisim-neuro/tutorial/index.html>
 
 ## License
 
@@ -91,20 +68,13 @@
 
 ## Citation
 
-<<<<<<< HEAD
-If you use this toolbox in your research, please cite the accompanying paper (in prep).
-=======
-- Effect size: Simulate multivariate effect at particular effect size to test the ability of your pipelines to retrieve it given the number of subjects and trials for each subject
-
-## How to cite us:
 If you use the scripts found in this repository, you can use the DOI provided by Zenodo to cite us. And here is a bibtex:
 
-```
+```bibtex
 @article{LepauvreEtAl2024,
   title = {MultiSim},
   author = {Lepauvre, Alex and Chu, Qian and Zeidman, Peter and Melloni, Lucia},
   year = {2025},
   doi = {https://doi.org/10.5281/zenodo.17231750},
 }
-```
->>>>>>> 9ddc808b
+```